from multiprocessing import cpu_count
import os
from shutil import copyfile
from setuptools import setup
from setuptools.command.build_py import build_py
from subprocess import check_call
from sys import platform


class CMakeBuild(build_py):
    SHLIBEXT = "dylib" if platform == "darwin" else "so"

    def run(self):
        if not self.dry_run:
            self._build()
        super(CMakeBuild, self).run()

    def get_outputs(self, *args, **kwargs):
        outputs = super(CMakeBuild, self).get_outputs(*args, **kwargs)
        outputs.extend(self._shared_lib)
        return outputs

    def _build(self, builddir=None):
        check_call(("cmake", "-DCMAKE_BUILD_TYPE=Release", "."))
        check_call(("make", "-j%d" % cpu_count()))
        self.mkpath(self.build_lib)
        shlib = "libKMCUDA." + self.SHLIBEXT
        dest = os.path.join(self.build_lib, shlib)
        copyfile(shlib, dest)
        self._shared_lib = [dest]


setup(
    name="libKMCUDA",
    description="Accelerated K-means on GPU",
<<<<<<< HEAD
    version="1.0.2",
=======
    version="2.0.0",
>>>>>>> 283dc669
    license="MIT",
    author="Vadim Markovtsev",
    author_email="vadim@sourced.tech",
    url="https://github.com/src-d/kmcuda",
    download_url="https://github.com/src-d/kmcuda",
    py_modules=["libKMCUDA"],
    install_requires=["numpy"],
    cmdclass={'build_py': CMakeBuild},
    classifiers=[
        "Development Status :: 4 - Beta",
        "Intended Audience :: Developers",
        "License :: OSI Approved :: MIT License",
        "Operating System :: POSIX",
        "Programming Language :: Python :: 3.4",
        "Programming Language :: Python :: 3.5"
    ]
)<|MERGE_RESOLUTION|>--- conflicted
+++ resolved
@@ -33,11 +33,7 @@
 setup(
     name="libKMCUDA",
     description="Accelerated K-means on GPU",
-<<<<<<< HEAD
-    version="1.0.2",
-=======
     version="2.0.0",
->>>>>>> 283dc669
     license="MIT",
     author="Vadim Markovtsev",
     author_email="vadim@sourced.tech",
